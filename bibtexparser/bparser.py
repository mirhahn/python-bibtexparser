--- conflicted
+++ resolved
@@ -9,15 +9,10 @@
 
 import sys
 import io
-<<<<<<< HEAD
 import logging
 
-from .bibdatabase import BibDatabase, BibDataString, STANDARD_TYPES
-from .bibtexexpression import BibtexExpression
-=======
-import re
-from bibtexparser.bibdatabase import BibDatabase
->>>>>>> 6660bf99
+from bibtexparser.bibdatabase import BibDatabase, BibDataString, STANDARD_TYPES
+from bibtexparser.bibtexexpression import BibtexExpression
 
 logger = logging.getLogger(__name__)
 
