--- conflicted
+++ resolved
@@ -171,130 +171,6 @@
                                              t['StringValue'])
             )
 
-<<<<<<< HEAD
-        if not record.startswith('@'):
-            logger.debug('The record does not start with @. Return empty dict.')
-            return {}
-
-        # if a comment record, add to bib_database.comments
-        if record.lower().startswith('@comment'):
-            logger.debug('The record startswith @comment')
-            logger.debug('Store comment in list of comments')
-
-            self.bib_database.comments.append(re.search('\{(.*)\}', record, re.DOTALL).group(1))
-
-            logger.debug('Return an empty dict')
-            return {}
-
-        # if a preamble record, add to bib_database.preambles
-        if record.lower().startswith('@preamble'):
-            logger.debug('The record startswith @preamble')
-            logger.debug('Store preamble in list of preambles')
-
-            self.bib_database.preambles.append(re.search('\{(.*)\}', record, re.DOTALL).group(1))
-
-            logger.debug('Return an empty dict')
-            return {}
-
-        # prepare record
-        record = '\n'.join([i.strip() for i in record.split('\n')])
-        if '}\n' in record:
-            logger.debug('}\\n detected in the record. Clean up.')
-            record = record.replace('\r\n', '\n').replace('\r', '\n').rstrip('\n')
-            # treat the case for which the last line of the record
-            # does not have a coma
-            if record.endswith('}\n}') or record.endswith('}}'):
-                logger.debug('Missing coma in the last line of the record. Fix it.')
-                record = re.sub('}(\n|)}$', '},\n}', record)
-
-        # if a string record, put it in the replace_dict
-        if record.lower().startswith('@string'):
-            logger.debug('The record startswith @string')
-            key, val = [i.strip().strip('{').strip('}').replace('\n', ' ') for i in record.split('{', 1)[1].strip('}').strip('\n').strip(',').split('=')]
-            key = key.lower()  # key is case insensitive
-            val = self._string_subst_partial(val)
-            if val.startswith('"') or val.lower() not in self.bib_database.strings:
-                self.bib_database.strings[key] = val.strip('"')
-            else:
-                self.bib_database.strings[key] = self.bib_database.strings[val.lower()]
-            logger.debug('Return a dict')
-            return d
-
-        # for each line in record
-        logger.debug('Split the record of its lines and treat them')
-        kvs = [i.strip() for i in re.split(',\s*\n|\n\s*,', record)]
-        inkey = ""
-        inval = ""
-        for kv in kvs:
-            logger.debug('Inspect: %s', kv)
-            # TODO: We may check that the keyword belongs to a known type
-            if kv.startswith('@') and not inkey:
-                # it is the start of the record - set the bibtype and citekey (id)
-                logger.debug('Line starts with @ and the key is not stored yet.')
-                bibtype, id = kv.split('{', 1)
-                bibtype = self._add_key(bibtype)
-                id = id.lstrip().strip('}').strip(',')
-                logger.debug('bibtype = %s', bibtype)
-                logger.debug('id = %s', id)
-                if self.ignore_nonstandard_types and bibtype not in ('article',
-                                                                     'book',
-                                                                     'booklet',
-                                                                     'conference',
-                                                                     'inbook',
-                                                                     'incollection',
-                                                                     'inproceedings',
-                                                                     'manual',
-                                                                     'mastersthesis',
-                                                                     'misc',
-                                                                     'phdthesis',
-                                                                     'proceedings',
-                                                                     'techreport',
-                                                                     'unpublished'):
-                    logger.warning('Entry type %s not standard. Not considered.', bibtype)
-                    break
-            elif '=' in kv and not inkey:
-                # it is a line with a key value pair on it
-                logger.debug('Line contains a key-pair value and the key is not stored yet.')
-                key, val = [i.strip() for i in kv.split('=', 1)]
-                key = self._add_key(key)
-                val = self._string_subst_partial(val)
-                # if it looks like the value spans lines, store details for next loop
-                if (val.count('{') != val.count('}')) or (val.startswith('"') and not val.replace('}', '').endswith('"')):
-                    logger.debug('The line is not ending the record.')
-                    inkey = key
-                    inval = val
-                else:
-                    logger.debug('The line is the end of the record.')
-                    d[key] = self._add_val(val)
-            elif inkey:
-                logger.debug('Continues the previous line to complete the key pair value...')
-                # if this line continues the value from a previous line, append
-                inval += ', ' + kv
-                # if it looks like this line finishes the value, store it and clear for next loop
-                if (inval.startswith('{') and inval.endswith('}')) or (inval.startswith('"') and inval.endswith('"')):
-                    logger.debug('This line represents the end of the current key-pair value')
-                    d[inkey] = self._add_val(inval)
-                    inkey = ""
-                    inval = ""
-                else:
-                    logger.debug('This line does NOT represent the end of the current key-pair value')
-
-        logger.debug('All lines have been treated')
-        if not d:
-            logger.debug('The dict is empty, return it.')
-            return d
-
-        d['ENTRYTYPE'] = bibtype
-        d['ID'] = id
-
-        if customization is None:
-            logger.debug('No customization to apply, return dict')
-            return d
-        else:
-            # apply any customizations to the record object then return it
-            logger.debug('Apply customizations and return dict')
-            return customization(d)
-=======
     def _bibtex_file_obj(self, bibtex_str):
         # Some files have Byte-order marks inserted at the start
         byte = '\xef\xbb\xbf'
@@ -305,7 +181,6 @@
         if not isinstance(bibtex_str, ustr):
             bibtex_str = bibtex_str.decode(encoding=self.encoding)
         return io.StringIO(bibtex_str)
->>>>>>> c5842763
 
     def _strip_quotes(self, val):
         """Strip double quotes enclosing string
