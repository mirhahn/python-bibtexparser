v0.XXX
======

<<<<<<< HEAD
* ENH: we use pyparsing (#64) by Olivier Magin.
=======
* DOC: fix typos in tutorial
* DOC: include docs/ in manifest
>>>>>>> 4d3f4f0e

v0.6.2
======

* ENH: customization: handle various hyphens (#76).
* ENH: writer: all values according to this maximal key width (#83).
* END: writer: display_order allows to have custom ordering of the fields of
each entry instead of just alphabetical (#83) by cschaffner.
* FIX: bad support of braces in string (#90) by sangkilc.

v0.6.1
======

* API: Previous type and id keywords which are automatically added to
the dictionnary are now ENTRYTYPE and ID, respectively (#42).
* ENH: comma first syntax support (#49) by Michal Grochmal.

v0.6.0
======

* DOC: clarify version number
* ENH: support for bibtex with leading spaces (#34)
* FIX: if title contained multiples words in braces
* ENH: code refactoring (#33)
* ENH: support for comment blocks (#32)
* ENH: Removed comma after last key-value pair by faph (#28)
* ENH: optional keys sanitising by faph (#29)
* FIX: missing coma at the end of a record (#24)
* DOC: clarify the usecase of to_bibtex
* FIX: raise exception for TypeError in to_bibtex (#22)

v0.5.5
======

* ENH: json output
* ENH: Add (optional) support for non-standard entry types by Georg C. Brückmann
* FIX: protect uppercase only on unprotected characters. #18
* ENH: string replacement by Uwe Schmidt (#13 #20)

v0.5.4
======

* ENH: json output
* API: enhance the naming choice for bwriter

v0.5.3
======

* ENH: add writer (#16), thanks to Lucas Verney
* MAINT: Remove non-standard --BREAK-- command detection
* FIX: missing strip() (#14) by Sebastien Diemer
* API breakage: the parser takes data instead of a filehandler

v0.5.2
======

* ENH: fix tests latex encoding
* ENH: support @comment @preambule (escaped)
* ENH: check that bibtype belongs to a known type

v0.5.1
======

* ENH: split keywords with various separators
* ENH: get_entry_dict make the dict once
* ENH: add messages with logging
* FIX: fix unittest related to braces detection

v0.5
====

* Permission from original authors and OKFN to use LGPLv3
* ENH: Python 2.7 support
* FIX: issue related to accents

v0.4
====

* ENH: Transformations on characters are now considered as a customization
* ENH: New customization: clean latex style
* FIX: issue related to name processing

v0.3
====

* DOC: moved to readsthedoc
* DOC: several improvements
* MAINT: separate customizations

v0.2
====

* TEST: initialized
* DOC: initialized

v0.1
====

* First preliminary release<|MERGE_RESOLUTION|>--- conflicted
+++ resolved
@@ -1,12 +1,9 @@
 v0.XXX
 ======
 
-<<<<<<< HEAD
 * ENH: we use pyparsing (#64) by Olivier Magin.
-=======
 * DOC: fix typos in tutorial
 * DOC: include docs/ in manifest
->>>>>>> 4d3f4f0e
 
 v0.6.2
 ======
